--- conflicted
+++ resolved
@@ -26,21 +26,13 @@
     "test": "mocha test/**/*.spec.ts"
   },
   "devDependencies": {
-<<<<<<< HEAD
-    "@biomejs/biome": "^2.0.0",
     "@types/chai": "^5.2.2",
-=======
     "@biomejs/biome": "^2.0.4",
->>>>>>> 8b0e9952
     "@types/istanbul-lib-instrument": "^1.7.7",
     "@types/mime": "^3.0.4",
     "@types/mocha": "^10.0.10",
     "@types/node": "^24.0.1",
-<<<<<<< HEAD
     "chai": "^5.2.0",
-    "commander": "^14.0.0",
-=======
->>>>>>> 8b0e9952
     "mime": "^4.0.7",
     "mocha": "^11.7.0",
     "typescript": "^5.8.3"
